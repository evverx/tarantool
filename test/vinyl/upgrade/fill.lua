--- conflicted
+++ resolved
@@ -4,16 +4,7 @@
 --
 fiber = require 'fiber'
 
-<<<<<<< HEAD
-box.cfg{
-    vinyl_memory = 1024 * 1024,
-    vinyl_max_tuple_size = 1024 * 1024 * 2,
-    vinyl_timeout = 0.1,
-    checkpoint_count = 1,
-}
-=======
 box.cfg{vinyl_memory = 1024 * 1024, vinyl_timeout = 1e-9, checkpoint_count = 1}
->>>>>>> 6cc31e04
 
 dump_trigger = box.schema.space.create('dump_trigger', {engine = 'vinyl'})
 dump_trigger:create_index('pk', {run_count_per_level = 1})
