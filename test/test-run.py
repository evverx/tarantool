--- conflicted
+++ resolved
@@ -60,8 +60,8 @@
         dest = 'modules',
         metavar = "module",
         nargs="*",
-        default = ["silverbox"],
-        help = "List of modules to test. Default: \"silverbox\"")
+        default = ["box"],
+        help = "List of modules to test. Default: \"box\"")
 
     parser.add_argument(
         "--suite",
@@ -105,25 +105,10 @@
         help = "Run the server under 'valgrind'. Default: false.")
 
     parser.add_argument(
-<<<<<<< HEAD
-        "--valgrind-opts",
-        dest = "valgrind_opts",
-        default = "--tool=memcheck",
-        help = """Arguments passed to 'valgrind'.
-        You can also use VALGRIND_OPTS environment variable. This option
-        is mutually exclusive with --gdb. Default: --tool=memcheck.""")
-
-    parser.add_argument(
-        "--bindir",
-        dest = "bindir",
-        default = "../mod/box",
-        help = """Path to server binary. Default: " + "../mod/box.""")
-=======
         "--builddir",
         dest = "builddir",
         default = "..",
         help = """Path to project build directory. Default: " + "../.""")
->>>>>>> ca2e6cf4
 
     parser.add_argument(
         "--vardir",
