--- conflicted
+++ resolved
@@ -507,8 +507,25 @@
 			 */
 			vclock_follow(&replicaset.vclock, row.replica_id,
 				      row.lsn);
-<<<<<<< HEAD
-			if (xstream_write(applier->subscribe_stream, &row) != 0) {
+			struct replica *replica = replica_by_id(row.replica_id);
+			struct latch *latch = (replica ? &replica->order_latch :
+					       &replicaset.applier.order_latch);
+			/*
+			 * In a full mesh topology, the same set
+			 * of changes may arrive via two
+			 * concurrently running appliers. Thanks
+			 * to vclock_follow() above, the first row
+			 * in the set will be skipped - but the
+			 * remaining may execute out of order,
+			 * when the following xstream_write()
+			 * yields on WAL. Hence we need a latch to
+			 * strictly order all changes which belong
+			 * to the same server id.
+			 */
+			latch_lock(latch);
+			int res = xstream_write(applier->subscribe_stream, &row);
+			latch_unlock(latch);
+			if (res != 0) {
 				struct error *e = diag_last_error(diag_get());
 				/**
 				 * Silently skip ER_TUPLE_FOUND error if such
@@ -521,32 +538,6 @@
 				else
 					diag_raise();
 			}
-=======
-			struct replica *replica = replica_by_id(row.replica_id);
-			/*
-			 * In a full mesh topology, the same set
-			 * of changes may arrive via two
-			 * concurrently running appliers. Thanks
-			 * to vclock_follow() above, the first row
-			 * in the set will be skipped - but the
-			 * remaining may execute out of order,
-			 * when the following xstream_write()
-			 * yields on WAL. Hence we need a latch to
-			 * strictly order all changes which belong
-			 * to the same server id.
-			 */
-			if (replica)
-				latch_lock(&replica->order_latch);
-			else
-				latch_lock(&replicaset.applier.order_latch);
-			int res = xstream_write(applier->subscribe_stream, &row);
-			if (replica)
-				latch_unlock(&replica->order_latch);
-			else
-				latch_unlock(&replicaset.applier.order_latch);
-			if (res != 0)
-				diag_raise();
->>>>>>> e9bf00fc
 		}
 		if (applier->state == APPLIER_SYNC ||
 		    applier->state == APPLIER_FOLLOW)
