--- conflicted
+++ resolved
@@ -309,16 +309,6 @@
 function main_function()
   local string_value
   string_value = string_function()
-<<<<<<< HEAD
-  t = box.tuple.new({1, string_value})
-  box.replace(0, t)
-  end!
-</programlisting>
-The new line here is box.replace(0, t). The first parameter is 0, because the
-insertion is going to be to space[0]. The second parameter is the tuple value.
-To be perfectly correct we could have said box.insert(0, t) here, rather than
-box.replace(0, t), but "replace" means <quote>insert even if there is already a tuple
-=======
   t = box.tuple.new({1,string_value})
   box.space.space0:replace(t)
   end!
@@ -327,7 +317,6 @@
 insertion is going to be to space0. The second parameter is the tuple value.
 To be perfectly correct we could have said box.space.space0:insert(t) here, rather than
 box.space.space0:replace(t), but "replace" means <quote>insert even if there is already a tuple
->>>>>>> 77b1cf33
 whose primary-key value is a duplicate</quote>, and that makes it easier to re-run
 the exercise even if the sandbox database isn't empty.
 
@@ -356,13 +345,8 @@
 localhost&gt; <userinput>function main_function()</userinput>
         -&gt;   <userinput>local string_value</userinput>
         -&gt;   <userinput>string_value = string_function()</userinput>
-<<<<<<< HEAD
-        -&gt;   <userinput>t = box.tuple.new({1, string_value})</userinput>
-        -&gt;   <userinput>box.replace(0, t)</userinput>
-=======
         -&gt;   <userinput>t = box.tuple.new({1,string_value})</userinput>
         -&gt;   <userinput>box.space.space0:replace(t)</userinput>
->>>>>>> 77b1cf33
         -&gt;   <userinput>end!</userinput>
 ---
 ...
@@ -392,13 +376,8 @@
   start_time = os.clock()
   for i = 1,1000000,1 do
     string_value = string_function()
-<<<<<<< HEAD
-    t = box.tuple.new({i, string_value})
-    box.replace(0, t)
-=======
     t = box.tuple.new({i,string_value})
     box.space.space0:replace(t)
->>>>>>> 77b1cf33
     end
   end_time = os.clock()
   end!
@@ -448,13 +427,8 @@
   start_time = os.clock()
   for i = 1,1000000,1 do
     string_value = string_function()
-<<<<<<< HEAD
-    t = box.tuple.new({i, string_value})
-    box.replace(0, t)
-=======
     t = box.tuple.new({i,string_value})
     box.space.space0:replace(t)
->>>>>>> 77b1cf33
     end
   end_time = os.clock()
   end!
@@ -483,13 +457,8 @@
         -&gt;   <userinput>start_time = os.clock()</userinput>
         -&gt;   <userinput>for i = 1,1000000,1 do</userinput>
         -&gt;     <userinput>string_value = string_function()</userinput>
-<<<<<<< HEAD
-        -&gt;     <userinput>t = box.tuple.new({i, string_value})</userinput>
-        -&gt;     <userinput>box.replace(0, t)</userinput>
-=======
         -&gt;     <userinput>t = box.tuple.new({i,string_value})</userinput>
         -&gt;     <userinput>box.space.space0:replace(t)</userinput>
->>>>>>> 77b1cf33
         -&gt;     <userinput>end</userinput>
         -&gt;   <userinput>end_time = os.clock()</userinput>
         -&gt;   <userinput>end!</userinput>
@@ -621,11 +590,7 @@
 </para>
 
 <para>
-<<<<<<< HEAD
-And the function is complete. It's time to test it.
-=======
 And the function is complete. Time to test it.
->>>>>>> 77b1cf33
 Starting with an empty database, defined the same way as the
 sandbox database that was introduced in
 <olink
@@ -646,16 +611,9 @@
 </para>
 
 <para>
-<<<<<<< HEAD
-Invoke the function with either <code>CALL sum_json_field("Quantity")</code> or
-<code>lua sum_json_field("Quantity")</code>.
-<prompt>localhost&gt;</prompt> <userinput>lua sum_json_field("Quantity")</userinput>
-<programlisting>
-=======
 Invoke the function with <code>sum_json_field("Quantity")</code>.
 <programlisting language="lua">
 <prompt>localhost&gt;</prompt> <userinput>sum_json_field("Quantity")</userinput>
->>>>>>> 77b1cf33
 ---
 - 22
 ...
